--- conflicted
+++ resolved
@@ -235,11 +235,7 @@
         P = Fmu.shape[-1]
         Y_obs = Y[:, :P]
         Y_unc = Y[:, P:]
-<<<<<<< HEAD
-        assert Y_unc.shape[-1] == P, f"Y_unc must have the same number of outputs as Y_obs., got {Y_unc.shape[-1]} and {P}."
-=======
         assert Y_unc.shape[-1] == P, f"Y_unc must have the same number of outputs as Y_obs. Got {Y_unc.shape[-1]} vs {P}."
->>>>>>> d17cf32c
         
         # Cast to correct type.
         Y_obs = tf.cast(Y_obs, Fmu.dtype)
